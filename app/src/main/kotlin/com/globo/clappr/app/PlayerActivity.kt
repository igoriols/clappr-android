--- conflicted
+++ resolved
@@ -2,7 +2,6 @@
 
 import android.app.Activity
 import android.os.Bundle
-<<<<<<< HEAD
 import android.util.Log
 import android.view.Menu
 import android.view.MenuItem
@@ -10,6 +9,8 @@
 import com.globo.clappr.base.Callback
 import com.globo.clappr.base.Event
 import com.globo.clappr.base.Options
+import com.globo.clappr.playback.ExoPlayerPlayback
+import com.globo.clappr.plugin.Loader
 
 class PlayerActivity : Activity() {
 
@@ -19,47 +20,19 @@
 
 
         val player = Player()
+        Loader.registerPlayback(ExoPlayerPlayback::class)
         player.configure(Options(source = "http://clappr.io/highline.mp4", autoPlay = false))
+        player.on(Event.WILL_PLAY.value, Callback.wrap {Log.i("PLAYER", "Will Play")})
         player.on(Event.PLAYING.value, Callback.wrap {Log.i("PLAYER", "Playing")})
+        player.on(Event.DID_COMPLETE.value, Callback.wrap {Log.i("PLAYER", "Completed")})
 
         val fragmentTransaction = fragmentManager.beginTransaction()
         fragmentTransaction.add(R.id.container, player);
         fragmentTransaction.commit();
 
         player.play()
-=======
-import android.view.Menu
-import android.view.MenuItem
-import android.view.View
-import android.widget.FrameLayout
-import com.globo.clappr.Player
-import com.globo.clappr.base.BaseObject
-import com.globo.clappr.base.Options
-import com.globo.clappr.playback.ExoPlayerPlayback
-import com.globo.clappr.plugin.Loader
-
-class PlayerActivity : Activity() {
-
-    private var player: Player? = null
-
-    override fun onCreate(savedInstanceState: Bundle?) {
-        super.onCreate(savedInstanceState)
-        setContentView(R.layout.activity_player)
-        if (savedInstanceState == null) {
-            BaseObject.context = applicationContext
-            Loader.registerPlayback(ExoPlayerPlayback::class)
-            val urlString = "http://clappr.io/highline.mp4"
-            val options = Options(urlString, "", true)
-            player = Player(options)
-        }
->>>>>>> 04acb357
     }
 
-    override fun onResume() {
-        super.onResume()
-        val viewGroup = findViewById(R.id.player) as FrameLayout
-        player?.attachTo(viewGroup)
-    }
 
     override fun onCreateOptionsMenu(menu: Menu): Boolean {
         // Inflate the menu; this adds items to the action bar if it is present.
