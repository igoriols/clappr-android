package com.globo.clappr

<<<<<<< HEAD
import com.globo.clappr.plugin.Loader
import android.app.Fragment
import android.content.Context
import android.os.Bundle
import android.view.LayoutInflater
import android.view.View
import android.view.ViewGroup
import com.globo.clappr.base.*
import com.globo.clappr.components.Core
import com.globo.clappr.components.Playback
import com.globo.clappr.playback.NoOpPlayback
=======
import android.view.ViewGroup
import com.globo.clappr.base.BaseObject
import com.globo.clappr.base.Options
import com.globo.clappr.components.Core
import com.globo.clappr.plugin.Loader
>>>>>>> 04acb357

/**
 *  Main Player class.
 *
 * Once instantiated it should be [configured][configure] and added to a view hierarchy before playback can begin.
 */
<<<<<<< HEAD
class Player(private val base : BaseObject = BaseObject()) : Fragment(), EventInterface by base {
    companion object {
        /**
         * Initialize Player for the application. This method need to be called before any Player instantiation.
         */
        fun initialize(context: Context) {
            BaseObject.context = context
        }
    }
=======
class Player(val options: Options = Options()) : BaseObject() {
    var core: Core? = null
    val loader = Loader()
>>>>>>> 04acb357

    /**
     * Player state
     */
    enum class State {
        /**
         * Player is uninitialized and not ready.
         */
        NONE,
        /**
         * Player is ready but no media is loaded.
         */
        IDLE,
        /**
         * Playing media.
         */
        PLAYING,
        /**
         * Media playback is paused.
         */
        PAUSED,
        /**
         * Media playback is stalled.
         */
        STALLED,
        /**
         * Player or Media error
         */
        ERROR
    }

    internal var core : Core? = null
        set(value) {
            core?.stopListening()
            field = value
            core?.let {
                it.on(InternalEvent.WILL_CHANGE_ACTIVE_PLAYBACK.value, Callback.wrap { bundle: Bundle? -> unbindPlaybackEvents() })
                it.on(InternalEvent.DID_CHANGE_ACTIVE_PLAYBACK.value, Callback.wrap { bundle: Bundle? -> bindPlaybackEvents() })
                if (it.activePlayback != null) { bindPlaybackEvents() }
            }
        }
    internal val loader = Loader()

    /**
     * Media current position in seconds.
     */
    val position: Double
            get() = core?.activePlayback?.position ?: Double.NaN
    /**
     * Media duration in seconds.
     */
    val duration: Double
        get() = core?.activePlayback?.duration ?: Double.NaN
    /**
     * Current Player state.
     */
    val state: State
        get() =
            when(core?.activePlayback?.state ?: Playback.State.NONE) {
                Playback.State.NONE -> State.NONE
                Playback.State.IDLE -> State.IDLE
                Playback.State.PLAYING -> State.PLAYING
                Playback.State.PAUSED -> State.PAUSED
                Playback.State.STALLED -> State.STALLED
                Playback.State.ERROR -> State.ERROR
                else -> State.NONE
            }

    init {
        // TODO - Add default plugins and playbacks
        Loader.registerPlayback(NoOpPlayback::class)
    }

    override fun onCreateView(inflater: LayoutInflater, container: ViewGroup?, savedInstanceState: Bundle?): View {
        val playerViewGroup = inflater.inflate(R.layout.player_fragment, container, false) as ViewGroup
        core?.let { playerViewGroup.addView(it.render().view) }
        return playerViewGroup
    }

    /**
     * Configure Player. This configuration must be performed before adding fragment to a view hierarchy.
     *
     * @param options
     *          a map of key-value options.
     *
     */
    fun configure(options: Options) {
        core = Core(loader, options)

        core?.let {
            viewGroup.addView(it.view)
            it.render()
        }
    }

    /**
     * Load a new media
     *
     * @param source
     *          valid media url
     * @param mimeType
     *          (Optional) media mime type.
     */
    fun load(source: String, mimeType: String? = null) : Boolean {
        return core?.activeContainer?.load(source, mimeType) ?: false
    }

    /**
     * Start or resume media playing.
     *
     * @return If the operation was accepted
     */
    fun play() : Boolean {
        // TODO - Remove this test call
        core?.activePlayback?.trigger(Event.PLAYING.value)
        return core?.activePlayback?.play() ?: false
    }

    /**
     * Pause media playing. Media playback may be resumed.
     *
     * @return If the operation was accepted
     */
    fun pause() : Boolean {
        return core?.activePlayback?.pause() ?: false
    }

    /**
     * Stop media playing. Media playback is ended.
     *
     * @return If the operation was accepted
     */
    fun stop() : Boolean {
        return core?.activePlayback?.stop() ?: false
    }

    /**
     * Move current playback position.
     *
     * @param position
     *          new media position in seconds
     *
     * @return If the operation was accepted
     */
    fun seek(position: Int) : Boolean {
        return core?.activePlayback?.seek(position) ?: false
    }

    private fun bindPlaybackEvents() {
        for (event in Event.values()) {
            core?.activePlayback?.on(event.value, Callback.wrap { bundle: Bundle? -> trigger(event.value, bundle) })
        }
    }

    private fun unbindPlaybackEvents() {
        core?.activePlayback?.stopListening()
    }
}<|MERGE_RESOLUTION|>--- conflicted
+++ resolved
@@ -1,6 +1,5 @@
 package com.globo.clappr
 
-<<<<<<< HEAD
 import com.globo.clappr.plugin.Loader
 import android.app.Fragment
 import android.content.Context
@@ -12,20 +11,12 @@
 import com.globo.clappr.components.Core
 import com.globo.clappr.components.Playback
 import com.globo.clappr.playback.NoOpPlayback
-=======
-import android.view.ViewGroup
-import com.globo.clappr.base.BaseObject
-import com.globo.clappr.base.Options
-import com.globo.clappr.components.Core
-import com.globo.clappr.plugin.Loader
->>>>>>> 04acb357
 
 /**
  *  Main Player class.
  *
  * Once instantiated it should be [configured][configure] and added to a view hierarchy before playback can begin.
  */
-<<<<<<< HEAD
 class Player(private val base : BaseObject = BaseObject()) : Fragment(), EventInterface by base {
     companion object {
         /**
@@ -35,11 +26,6 @@
             BaseObject.context = context
         }
     }
-=======
-class Player(val options: Options = Options()) : BaseObject() {
-    var core: Core? = null
-    val loader = Loader()
->>>>>>> 04acb357
 
     /**
      * Player state
@@ -128,11 +114,6 @@
      */
     fun configure(options: Options) {
         core = Core(loader, options)
-
-        core?.let {
-            viewGroup.addView(it.view)
-            it.render()
-        }
     }
 
     /**
@@ -153,8 +134,6 @@
      * @return If the operation was accepted
      */
     fun play() : Boolean {
-        // TODO - Remove this test call
-        core?.activePlayback?.trigger(Event.PLAYING.value)
         return core?.activePlayback?.play() ?: false
     }
 
